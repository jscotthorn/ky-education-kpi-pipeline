--- conflicted
+++ resolved
@@ -131,11 +131,6 @@
         
         assert len(validation["missing_required"]) > 0
         assert "African American" in validation["missing_required"]
-<<<<<<< HEAD
-=======
-        assert "English Learner" not in validation["missing_required"]
-        assert "Students with Disabilities (IEP)" not in validation["missing_required"]
->>>>>>> b717df58
     
     def test_audit_logging(self):
         """Test audit logging functionality."""
